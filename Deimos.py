--- conflicted
+++ resolved
@@ -54,11 +54,7 @@
 
 cMessageBox = ctypes.windll.user32.MessageBoxW
 
-<<<<<<< HEAD
-tool_version: str = '3.9.0'
-=======
 tool_version: str = '3.10.0'
->>>>>>> 15719a13
 tool_name: str = 'Deimos'
 tool_author: str = 'Deimos-Wizard101'
 repo_name: str = tool_name + '-Wizard101'
@@ -532,42 +528,6 @@
 	await asyncio.sleep(0)
 	listener.start()
 
-<<<<<<< HEAD
-	async def tool_finish():
-		await asyncio.gather(*[p.client_object.write_speed_multiplier(client_speeds[p.process_id]) for p in walker.clients])
-
-		for p in walker.clients:
-			p.title = 'Wizard101'
-			# Uncomment when freecam is fixed
-			if await p.game_client.is_freecam():
-				await p.camera_elastic()
-
-			else:
-				camera: ElasticCameraController = await p.game_client.elastic_camera_controller()
-				client_object = await p.body.parent_client_object()
-				await camera.write_attached_client_object(client_object)
-				await camera.write_check_collisions(True)
-				await camera.write_distance_target(300.0)
-				await camera.write_distance(300.0)
-				await camera.write_min_distance(150.0)
-				await camera.write_max_distance(450.0)
-				await camera.write_zoom_resolution(150.0)
-
-			await p.body.write_scale(1.0)
-
-		await listener.clear()
-		for p in walker.clients:
-			try:
-				await p.close()
-			except:
-				pass
-		# await walker.close()
-		await asyncio.sleep(0)
-		global tool_status
-		tool_status = False
-
-=======
->>>>>>> 15719a13
 
 	async def x_press_hotkey():
 		await mass_key_press(foreground_client, background_clients, x_press_key, Keycode.X, duration=0.1, debug=True)
@@ -1520,209 +1480,6 @@
 								if not base_damage:
 									base_damage = None
 								else:
-<<<<<<< HEAD
-									logger.info('Last selected client is not currently in combat. You must be in combat to use the stat viewer.')
-
-							case deimosgui.GUICommandType.XYZSync:
-								await xyz_sync_hotkey()
-
-							case deimosgui.GUICommandType.XPress:
-								await x_press_hotkey()
-
-							case deimosgui.GUICommandType.AnchorCam:
-								if foreground_client:
-									if freecam_status:
-										await toggle_freecam_hotkey()
-
-									camera = await foreground_client.game_client.elastic_camera_controller()
-
-									sprinter = SprintyClient(foreground_client)
-									entities = await sprinter.get_base_entities_with_vague_name(com.data)
-									entity_pos: XYZ = None
-									if entities:
-										entity = await sprinter.find_closest_of_entities(entities)
-										entity_name = await entity.object_name()
-										logger.debug(f'Anchoring camera to entity {entity_name}')
-										await camera.write_attached_client_object(entity)
-
-							# case deimosgui.GUICommandType.SetPetWorld:
-							# 	if (com.data[1] is None):
-							# 		logger.debug('Invalid pet world selected!')
-							# 	else:
-							# 		logger.debug(f'Setting Auto Pet World to {com.data[1]}')
-							# 		assign_pet_level(com.data[1])
-
-
-							case deimosgui.GUICommandType.SetCamPosition:
-								if foreground_client:
-									if not freecam_status:
-										await toggle_freecam_hotkey()
-
-									camera: DynamicCameraController = await foreground_client.game_client.selected_camera_controller()
-									camera_pos: XYZ = await camera.position()
-									camera_pitch, camera_roll, camera_yaw = await camera.orientation()
-
-									x_input = param_input(com.data['X'], camera_pos.x)
-									y_input = param_input(com.data['Y'], camera_pos.y)
-									z_input = param_input(com.data['Z'], camera_pos.z)
-									yaw_input = param_input(com.data['Yaw'], camera_yaw)
-									roll_input = param_input(com.data['Roll'], camera_roll)
-									pitch_input = param_input(com.data['Pitch'], camera_pitch)
-
-									input_pos = XYZ(x_input, y_input, z_input)
-									logger.debug(f'Teleporting Camera to {input_pos}, yaw={yaw_input}, roll={roll_input}, pitch={pitch_input}')
-
-									await camera.write_position(input_pos)
-									await camera.update_orientation(Orient(pitch_input, roll_input, yaw_input))
-
-							case deimosgui.GUICommandType.SetCamDistance:
-								if foreground_client:
-									camera = await foreground_client.game_client.elastic_camera_controller()
-									current_zoom = await camera.distance()
-									current_min = await camera.min_distance()
-									current_max = await camera.max_distance()
-									distance_input = param_input(com.data["Distance"], current_zoom)
-									min_input = param_input(com.data["Min"], current_min)
-									max_input = param_input(com.data["Max"], current_max)
-									logger.debug(f'Setting camera distance to {distance_input}, min={min_input}, max={max_input}')
-
-									if com.data["Distance"]:
-										await camera.write_distance_target(distance_input)
-										await camera.write_distance(distance_input)
-									if com.data["Min"]:
-										await camera.write_min_distance(min_input)
-										await camera.write_zoom_resolution(min_input)
-									if com.data["Max"]:
-										await camera.write_max_distance(max_input)
-
-							case deimosgui.GUICommandType.GoToZone:
-								if foreground_client:
-									clients = [foreground_client]
-									if com.data[0]:
-										for c in background_clients:
-											clients.append(c)
-
-									zoneChanged = await toZoneDisplayName(clients, com.data[1])
-
-									if zoneChanged == 0:
-										logger.debug('Reached destination zone: ' + await foreground_client.zone_name())
-									else:
-										logger.error('Failed to go to zone.  It may be spelled incorrectly, or may not be supported.')
-
-							case deimosgui.GUICommandType.GoToWorld:
-								if foreground_client:
-									clients = [foreground_client]
-									if com.data[0]:
-										for c in background_clients:
-											clients.append(c)
-
-									await to_world(clients, com.data[1])
-
-							case deimosgui.GUICommandType.GoToBazaar:
-								if foreground_client:
-									clients = [foreground_client]
-									if com.data:
-										for c in background_clients:
-											clients.append(c)
-									zoneChanged = await toZone(clients, 'WizardCity/WC_Streets/Interiors/WC_OldeTown_AuctionHouse')
-
-									if zoneChanged == 0:
-										logger.debug('Reached destination zone: ' + await foreground_client.zone_name())
-									else:
-										logger.error('Failed to go to zone.  It may be spelled incorrectly, or may not be supported.')
-
-							case deimosgui.GUICommandType.RefillPotions:
-								if foreground_client:
-									clients = [foreground_client]
-									if com.data:
-										for c in background_clients:
-											clients.append(c)
-
-									await asyncio.gather(*[auto_potions_force_buy(client, True) for client in clients])
-
-							case deimosgui.GUICommandType.ExecuteFlythrough:
-								async def _flythrough():
-									await execute_flythrough(foreground_client, com.data)
-									await foreground_client.camera_elastic()
-
-								if foreground_client:
-									flythrough_task = asyncio.create_task(_flythrough())
-
-							case deimosgui.GUICommandType.KillFlythrough:
-								if flythrough_task is not None and not flythrough_task.cancelled():
-									flythrough_task.cancel()
-									flythrough_task = None
-									await asyncio.sleep(0)
-									await foreground_client.camera_elastic()
-
-							case deimosgui.GUICommandType.ExecuteBot:
-								command_data: str = com.data
-
-								expert_mode = command_data.startswith("###deimos_expertmode")
-								async def run_bot():
-									logger.debug('Started Bot')
-									if expert_mode:
-										while True:
-											v = vm.VM(walker.clients)
-											try:
-												v.load_from_text(command_data)
-												v.running = True
-												while v.running:
-													await v.step()
-											except Exception as e:
-												logger.exception(e)
-											v.running = False
-											if v.killed:
-												break
-											await asyncio.sleep(1)
-									else:
-										split_commands = command_data.splitlines()
-										web_commands_strs = ['webpage', 'pull', 'embed']
-										new_commands = []
-
-										for command_str in split_commands:
-											command_tokens = tokenize(command_str)
-											if command_tokens and command_tokens[0].lower in web_commands_strs:
-												web_commands = read_webpage(command_tokens[1])
-												new_commands.extend(web_commands)
-											else:
-												new_commands.append(command_str)
-
-										while True:
-											for command_str in new_commands:
-												await parse_command(walker.clients, command_str)
-											await asyncio.sleep(1)
-
-								if bot_task is not None and not bot_task.cancelled():
-									bot_task.cancel()
-									logger.debug('Bot Killed')
-									bot_task = None
-								bot_task = asyncio.create_task(try_task_coro(run_bot, walker.clients, True))
-
-							case deimosgui.GUICommandType.KillBot:
-								if bot_task is not None and not bot_task.cancelled():
-									bot_task.cancel()
-									logger.debug('Bot Killed')
-									bot_task = None
-
-							case deimosgui.GUICommandType.SetPlaystyles:
-								combat_configs = delegate_combat_configs(str(com.data), len(walker.clients))
-								for i, client in enumerate(walker.clients):
-									client.combat_config = combat_configs.get(i, default_config)
-
-								await toggle_combat_hotkey(False)
-								await toggle_combat_hotkey(False)
-
-
-							case deimosgui.GUICommandType.SetScale:
-								desired_scale = param_input(com.data, 1.0)
-								logger.debug(f'Set Scale to {desired_scale}')
-								await asyncio.gather(*[client.body.write_scale(desired_scale) for client in walker.clients])
-
-				except queue.Empty:
-					pass
-
-=======
 									base_damage = int(base_damage)
 								enemy_stats, names_list, caster_i, target_i, school_name = await total_stats(foreground_client, caster_index, target_index, base_damage, school_id, crit_status, force_school_status)
 								gui_send_queue.put(deimosgui.GUICommand(deimosgui.GUICommandType.UpdateWindow, ('stat_viewer', '\n'.join(enemy_stats))))
@@ -1942,7 +1699,6 @@
 				pass
 
 			if walker.clients:
->>>>>>> 15719a13
 				gui_send_queue.put(deimosgui.GUICommand(deimosgui.GUICommandType.UpdateWindow, ('Auto PetStatus', bool_to_string(auto_pet_status))))
 			
 			await asyncio.sleep(0.1)
@@ -2140,9 +1896,6 @@
 			'WizardCity/AZ_Arena',
 			'WizardCity/PA_Arena',
 			'WizardCity/GH_Arena',
-<<<<<<< HEAD
-			'WizardCity/LM_Arena'
-=======
 			'WizardCity/LM_Arena',
 			'WizardCity/TreasureTower/WC_TT01_Balance_L01',
     			'WizardCity/TreasureTower/WC_TT01_Death_L01',
@@ -2152,7 +1905,6 @@
     			'WizardCity/TreasureTower/WC_TT01_Myth_L01',
     			'WizardCity/TreasureTower/WC_TT01_Storm_L01'
 
->>>>>>> 15719a13
 		]
 
 		async def async_zone_check(client: Client):
@@ -2337,10 +2089,7 @@
 		zone_check_loop_task = asyncio.create_task(zone_check_loop())
 		anti_afk_questing_loop_task = asyncio.create_task(anti_afk_questing_loop())
 		ban_watcher_task = asyncio.create_task(ban_watcher())
-<<<<<<< HEAD
-=======
 		tool_active_task = asyncio.create_task(tool_active())
->>>>>>> 15719a13
 
 		# while True:
 		# await asyncio.wait([foreground_client_switching_task, speed_switching_task, combat_loop_task, assign_foreground_clients_task, dialogue_loop_task, anti_afk_loop_task, sigil_loop_task, in_combat_loop_task, questing_leader_combat_detection_task, gui_task, potion_usage_loop_task, rpc_loop_task, drop_logging_loop_task, zone_check_loop_task])
@@ -2363,10 +2112,6 @@
 		for t in done:
 			if t.done():
 				exc = t.exception()
-<<<<<<< HEAD
-				logger.exception(exc)
-				raise exc
-=======
 				match exc:
 					case None:
 						continue
@@ -2376,7 +2121,6 @@
 					case _:
 						logger.exception(exc)
 						pass
->>>>>>> 15719a13
 
 	finally:
 		tasks: List[asyncio.Task] = [ban_watcher_task, foreground_client_switching_task, combat_task, assign_foreground_clients_task, dialogue_task, anti_afk_loop_task, sigil_task, questing_task, in_combat_loop_task, questing_leader_combat_detection_task, gui_task, potion_usage_loop_task, rpc_loop_task, drop_logging_loop_task, zone_check_loop_task, anti_afk_questing_loop_task]
@@ -2401,17 +2145,12 @@
 
 	try:
 		update_server = read_webpage(f"{repo_path_raw}/LatestVersion.txt")
-<<<<<<< HEAD
-	except:
-		time.sleep(0.1)
-=======
 	except Exception as e:
 		print(f"Exception \"{type(e).__name__}\" occured when checking for updates: \"{e}\"")
 		return
 	
 	if update_server is None:
 		return
->>>>>>> 15719a13
 
 	if update_server is not None and update_server[1].lower() == 'false':
 		raise KeyboardInterrupt
