--- conflicted
+++ resolved
@@ -13,13 +13,8 @@
 import re
 
 
-<<<<<<< HEAD
-default_config = "any<trap & inc_damage>[potent] @ enemy | any<trap & inc_damage & aoe>[potent] | any<blade & out_damage>[sharp] @ self | any<blade & out_damage & aoe>[sharp] | any<global> | any<aura & out_damage> | any<shadow> | any<damage & aoe>[epic] | any<damage>[epic] @ enemy"
-
-=======
 default_config = "any<trap & inc_damage>[potent] @ enemy | any<trap & inc_damage & aoe>[potent] | any<blade & out_damage>[sharp] @ self | any<blade & out_damage & aoe>[sharp] | any<global> | any<aura & out_damage> | any<shadow> | any<damage & aoe>[any<mod_damage>] | any<damage>[any<mod_damage>] @ enemy"
 # "any<damage>[epic] @ enemy | any<damage>[colossal] @ enemy | any<damage>[gargantuan] @ enemy | any<damage>[monstrous] @ enemy | any<damage>[giant] @ enemy | any<damage>[strong] @ enemy"
->>>>>>> 15719a13
 
 class StrCombatConfigProvider(CombatConfigProvider):
     '''
