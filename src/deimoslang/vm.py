import asyncio
import re
from asyncio import Task as AsyncTask, TaskGroup

from wizwalker import AddressOutOfRange, Client, XYZ, Keycode, MemoryReadError, Primitive
from wizwalker.memory import DynamicClientObject
from wizwalker.memory.memory_objects.quest_data import QuestData, GoalData
from wizwalker.extensions.wizsprinter import SprintyClient
from wizwalker.extensions.wizsprinter.wiz_sprinter import Coroutine, upgrade_clients
from wizwalker.extensions.wizsprinter.wiz_navigator import toZone
from wizwalker.extensions.scripting.deck_builder import DeckBuilder
from src.teleport_math import navmap_tp, calc_Distance
from src.deck_encoder import DeckEncoderDecoder

from wizwalker.extensions.scripting.utils import _maybe_get_named_window, _cycle_to_online_friends, _click_on_friend, _friend_list_entry
from src.utils import _cycle_friends_list

from .tokenizer import *
from .parser import *
from .ir import *

from src.drop_logger import get_chat, filter_drops, find_new_stuff
from src.auto_pet import dancedance
from src.dance_game_hook import attempt_activate_dance_hook
from src.utils import is_visible_by_path, is_free, get_window_from_path, refill_potions, refill_potions_if_needed \
                    , logout_and_in, click_window_by_path, get_quest_name
from src.command_parser import teleport_to_friend_from_list
from src.config_combat import delegate_combat_configs, default_config

from loguru import logger

class Task:
    def __init__(self, stack=None, ip=0):
        self.stack = stack or []
        self.ip = ip
        self.running = True  # Task is active unless marked otherwise
        self.waitfor:AsyncTask|None = None

class Scheduler:
    def __init__(self):
        # a task represents a stack
        self.tasks:list[Task] = []
        self.current_task_index = 0

    def add_task(self, task):
        self.tasks.append(task)

    def remove_task(self, task):
        self.tasks.remove(task)

    def get_current_task(self):
        return self.tasks[self.current_task_index]

    def switch_task(self):
        self.current_task_index = (self.current_task_index + 1) % len(self.tasks)


class VMError(Exception):
    pass


class UntilInfo:
    def __init__(self, expr: Expression, id: int, exit_point: int, stack_size: int):
        self.expr = expr
        self.id = id
        self.exit_point = exit_point
        self.stack_size = stack_size


class VM:
    def __init__(self, clients: list[Client]):
        self._clients = upgrade_clients(clients) # guarantee it's usable
        self.program: list[Instruction] = []
        self.running = False
        self.killed = False
        self._scheduler = Scheduler()
        self._scheduler.add_task(Task())
        self.current_task = self._scheduler.get_current_task()
        self._any_player_client = [] # Using this to store the client(s) that satisfied the condition of any player
        self._timers = {}
        self.logged_data = {
            'goal': {},
            'quest': {},
            'zone': {}
        }
        self._constants = {
            'True': True,
            'False': False,
        } 

        # Every until loop condition must be checked for every vm step.
        # Once a condition becomes True, all untils that were entered later must be exited and removed.
        # This means that the stack must be rolled back to the index stored here and the rhs of this list is discarded.
        self._until_infos: list[UntilInfo] = []

    def reset(self):
        self.program = []
        for _ in self._scheduler.tasks:
            self._scheduler.tasks.pop()
        self._scheduler.add_task(Task())
        self.current_task = self._scheduler.get_current_task()
        self._until_infos = []
        self._timers = {}
        self._any_player_client = []
        self._constants = {
            'True': True,
            'False': False,
        }
        self.logged_data = {
            'goal': {},
            'quest': {},
            'zone': {}
        }


    def stop(self):
        self.running = False

    def kill(self):
        self.stop()
        self.killed = True

    
    async def define_constant(self, name, value):
        # Special handling for Keycode constants
        if isinstance(value, str) and hasattr(Keycode, value):
            value = getattr(Keycode, value)
        self._constants[name] = value

    def load_from_text(self, code: str):
        compiler = Compiler.from_text(code)
        self.program = compiler.compile()
        #self.program = self.test_program

    def player_by_num(self, num: int) -> SprintyClient:
        i = num - 1
        if i >= len(self._clients):
            return None
            #tail = "client is open" if len(self._clients) == 1 else "clients are open"
            #raise VMError(f"Attempted to get client {num}, but only {len(self._clients)} {tail}")
        return self._clients[i]

    async def select_friend_from_list(self, client: SprintyClient, name: str):
        async with client.mouse_handler:
            try:
                friends_window = await _maybe_get_named_window(
                    client.root_window, "NewFriendsListWindow"
                )
                if not await friends_window.is_visible():
                    raise ValueError("Friends list not visible")
            except ValueError:
                friend_button = await _maybe_get_named_window(client.root_window, "btnFriends")
                await client.mouse_handler.click_window(friend_button)
                await asyncio.sleep(0.4)
                friends_window = await _maybe_get_named_window(
                    client.root_window, "NewFriendsListWindow"
                )

            await _cycle_to_online_friends(client, friends_window)

            friends_list_window = await _maybe_get_named_window(friends_window, "listFriends")
            
            right_button = await _maybe_get_named_window(friends_window, "btnArrowDown")
            page_number = await _maybe_get_named_window(friends_window, "PageNumber")
            
            page_number_text = await page_number.maybe_text()
            current_page, _ = map(
                int,
                page_number_text.replace("<center>", "")
                    .replace("</center>", "")
                    .replace(" ", "")
                    .split("/"),
            )

            # Find and select the friend
            friend, friend_index = await _cycle_friends_list(
                client,
                right_button,
                friends_list_window,
                None,
                None,
                name,
                current_page,
            )

            if friend is None:
                logger.error(f"Could not find friend with name {name}")
                return False

            # Click on the friend to select them
            await _click_on_friend(client, friends_list_window, friend_index)
            
            return True
    def _select_players(self, selector: PlayerSelector) -> list[SprintyClient]:
        if selector.mass:
            return self._clients
        elif selector.any_player:
            return []
        elif selector.same_any:
            return self._any_player_client
        else:
            result: list[SprintyClient] = []
            if selector.inverted:
                for i in range(len(self._clients)):
                    if i + 1 in selector.player_nums:
                        continue
                    result.append(self.player_by_num(i + 1))
            else:
                for num in selector.player_nums:
                    client = self.player_by_num(num)
                    if client:  # Only add the client if it exists
                        result.append(client)
            return result
            
    async def _fetch_tracked_quest(self, client: SprintyClient) -> QuestData:
        tracked_id = await client.quest_id()
        qm = await client.quest_manager()
        for quest_id, quest in (await qm.quest_data()).items():
            if quest_id == tracked_id:
                return quest
        raise VMError(f"Unable to fetch the currently tracked quest for client with title {client.title}")

    async def _fetch_tracked_quest_text(self, client: SprintyClient) -> str:
        quest = await self._fetch_tracked_quest(client)
        name_key = await quest.name_lang_key()
        name: str = await client.cache_handler.get_langcode_name(name_key)
        return name.lower().strip()

    async def _fetch_quests(self, client: SprintyClient) -> list[tuple[int, QuestData]]:
        result = []
        qm = await client.quest_manager()
        for quest_id, quest in (await qm.quest_data()).items():
            result.append((quest_id, quest))
        return result

    async def _fetch_quest_text(self, client: SprintyClient, quest: QuestData) -> str:
        name_key = await quest.name_lang_key()
        if name_key == "Quest Finder":
            name = name_key
        else:
            name: str = await client.cache_handler.get_langcode_name(name_key)
        return name.lower().strip()

    async def _fetch_tracked_goal_text(self, client: SprintyClient) -> str:
        goal_txt = await get_quest_name(client)
        goal_txt = re.sub(r'<[^>]*>', '', goal_txt)
        if '(' in goal_txt:
            goal_txt = goal_txt[:goal_txt.find("(")]
        return goal_txt.lower().strip()

    async def _check_drops(self, client: SprintyClient, item_name: str) -> bool:
        chat_text = await get_chat(client)
        if not chat_text:
            return False
            
        drops = filter_drops(chat_text.split('\n'))

        if not hasattr(client, '_last_chat_state'):
            client._last_chat_state = ''
        
        new_chat_content = find_new_stuff(client._last_chat_state, '\n'.join(drops))
        client._last_chat_state = '\n'.join(drops)
        
        # If there are no new drops, return False
        if not new_chat_content:
            return False
        
        # Check if any new drops match the item_name
        new_drops = new_chat_content.split('\n')
        for drop in new_drops:
            if drop and item_name.lower() in drop.lower():
                logger.debug(f"Found new dropped item matching '{item_name}': {drop}")
                return True
                        
        return False
    
    async def _check_duel_round(self, client: SprintyClient) -> int:
        try:
            if not await client.in_battle():
                return 0
                
            duel = client.duel
            if duel:
                current_round = await duel.round_num()
                return current_round
            return 0
        except Exception as e:
            logger.error(f"Error getting duel round: {e}")
            return 0
    
    async def _extract_data_info(self, data):
        if isinstance(data, str):
            # Check if this is a constant reference (starts with $)
            if data.startswith('$'):
                const_name = data[1:]
                if const_name in self._constants:
                    return self._constants[const_name]
                else:
                    logger.warning(f"Constant '{const_name}' not found")
                    return data
            return data
        elif hasattr(data, 'string'):
            # Check if string expression is a constant reference
            if data.string.startswith('$'):
                const_name = data.string[1:]
                if const_name in self._constants:
                    return self._constants[const_name]
                else:
                    logger.warning(f"Constant '{const_name}' not found")
                    return data.string
            return data.string
        elif hasattr(data, 'ident'):
            ident = data.ident
            # First check if this is a constant reference
            if ident.startswith('$'):
                const_name = ident[1:]
                if const_name in self._constants:
                    return self._constants[const_name]
                else:
                    logger.warning(f"Constant '{const_name}' not found")
                    return ident
            # Then check if the identifier itself is a constant
            elif ident in self._constants:
                return self._constants[ident]
            else:
                try:
                    return await self.eval(data)
                except Exception as e:
                    logger.error(f"Failed to evaluate identifier {ident}: {e}")
                    return ident
        elif isinstance(data, list) and all(isinstance(item, str) for item in data):
            return "/".join(data)
            
        # For any other expression type, try to evaluate it
        else:
            try:
                return await self.eval(data)
            except Exception as e:
                logger.error(f"Failed to extract zone name: {e}")
                return str(data)

    async def _eval_command_expression(self, expression: CommandExpression):
        assert expression.command.kind == CommandKind.expr
        assert type(expression.command.data) is list

        if not expression.command.data:
            return False

        assert type(expression.command.data[0]) is ExprKind


        selector = expression.command.player_selector
        assert selector is not None
        clients = self._select_players(selector)
        
        # If no clients match the selector and it's not an any_player selector, return False
        if not clients and not selector.any_player:
            return False
        
        match expression.command.data[0]:
            case ExprKind.constant_check:
                constant_name = expression.command.data[1]
                expected_value = expression.command.data[2]
                
                if constant_name in self._constants:
                    actual_value = self._constants[constant_name] 
                    # Handle string representations of booleans
                    if isinstance(expected_value, bool) and isinstance(actual_value, str):
                        if actual_value.lower() == "true":
                            actual_value = True
                        elif actual_value.lower() == "false":
                            actual_value = False
                    
                    return actual_value == expected_value
                return False
            
            case ExprKind.zone_changed:
                expected_zone = None
                if len(expression.command.data) > 1:
                    expected_zone = await self._extract_data_info(expression.command.data[1])
                
                if selector.any_player:
                    self._any_player_client = []
                    found_any = False
                    
                    for client in self._clients:
                        current_zone = await client.zone_name()
                        last_zone = self.logged_data['zone'].get(client.title, None)
                        
                        if current_zone is None:
                            continue
                            
                        if expected_zone:
                            if current_zone.lower() == expected_zone.lower():
                                self._any_player_client.append(client)
                                self.logged_data['zone'][client.title] = current_zone
                                found_any = True
                        else:
                            if last_zone is None:
                                self.logged_data['zone'][client.title] = current_zone.lower()
                            elif current_zone.lower() != last_zone.lower():
                                self._any_player_client.append(client)
                                self.logged_data['zone'][client.title] = current_zone.lower()
                                found_any = True
                                
                    return found_any
                else:
                    all_valid = True
                    
                    for client in clients:
                        current_zone = await client.zone_name()
                        last_zone = self.logged_data['zone'].get(client.title, None)
                        
                        if current_zone is None:
                            all_valid = False
                            if not expected_zone:
                                continue
                            else:
                                break
                                
                        if expected_zone:
                            if current_zone.lower() != expected_zone.lower():
                                all_valid = False
                                break
                            self.logged_data['zone'][client.title] = current_zone
                        else:
                            if last_zone is None:
                                self.logged_data['zone'][client.title] = current_zone.lower()
                                all_valid = False
                            elif current_zone.lower() == last_zone.lower():
                                all_valid = False
                            else:
                                self.logged_data['zone'][client.title] = current_zone.lower()
                                
                    return all_valid
            case ExprKind.goal_changed:
                expected_goal = None
                if len(expression.command.data) > 1:
                    expected_goal = await self._extract_data_info(expression.command.data[1])
                    
                    if expected_goal is None:
                        logger.error("Failed to extract goal name from expression")
                        return False
                    expected_goal = expected_goal.lower()
                
                if selector.any_player:
                    self._any_player_client = []
                    found_any = False
                    
                    for client in self._clients:
                        current_goal = await self._fetch_tracked_goal_text(client)
                        if current_goal is not None:
                            current_goal = current_goal.lower()
                        last_goal = self.logged_data['goal'].get(client.title, None)
                        
                        if expected_goal:
                            if current_goal == expected_goal:
                                self._any_player_client.append(client)
                                self.logged_data['goal'][client.title] = current_goal
                                found_any = True
                        else:
                            if last_goal is None:
                                self.logged_data['goal'][client.title] = current_goal
                            elif current_goal != last_goal:
                                self._any_player_client.append(client)
                                self.logged_data['goal'][client.title] = current_goal
                                found_any = True
                                
                    return found_any
                else:
                    all_valid = True
                    
                    for client in clients:
                        current_goal = await self._fetch_tracked_goal_text(client)
                        if current_goal is not None:
                            current_goal = current_goal.lower()
                        last_goal = self.logged_data['goal'].get(client.title, None)
                        
                        if expected_goal:
                            if current_goal != expected_goal:
                                all_valid = False
                                break
                            self.logged_data['goal'][client.title] = current_goal
                        else:
                            if last_goal is None:
                                self.logged_data['goal'][client.title] = current_goal
                                all_valid = False
                            elif current_goal == last_goal:
                                all_valid = False
                            else:
                                self.logged_data['goal'][client.title] = current_goal
                                
                    return all_valid

            case ExprKind.quest_changed:
                if len(expression.command.data) > 1:
                    quest_data = expression.command.data[1]
                    expected_quest = await self._extract_data_info(quest_data)
                    
                    if expected_quest is None:
                        logger.error("Failed to extract quest name from expression")
                        return False
                    
                    expected_quest = expected_quest.lower()
                    
                    if selector.any_player:
                        self._any_player_client = []
                        found_any = False
                        for client in self._clients:
                            current_quest = await self._fetch_tracked_quest_text(client)
                            if current_quest is not None:
                                current_quest = current_quest.lower()
                            last_quest = self.logged_data['quest'].get(client.title, None)
                            
                            if current_quest == expected_quest and (last_quest is None or current_quest != last_quest):
                                self._any_player_client.append(client)
                                self.logged_data['quest'][client.title] = current_quest
                                found_any = True
                        return found_any
                    else:
                        all_match = True
                        for client in clients:
                            current_quest = await self._fetch_tracked_quest_text(client)
                            if current_quest is not None:
                                current_quest = current_quest.lower()
                            last_quest = self.logged_data['quest'].get(client.title, None)
                            
                            if current_quest != expected_quest or (last_quest is not None and current_quest == last_quest):
                                all_match = False
                                break
                            
                            self.logged_data['quest'][client.title] = current_quest
                        return all_match
                else:
                    if selector.any_player:
                        self._any_player_client = []
                        found_any = False
                        for client in self._clients:
                            current_quest = await self._fetch_tracked_quest_text(client)
                            if current_quest is not None:
                                current_quest = current_quest.lower()
                            last_quest = self.logged_data['quest'].get(client.title, None)
                            
                            if last_quest is None:
                                self.logged_data['quest'][client.title] = current_quest
                            elif current_quest != last_quest:
                                self._any_player_client.append(client)
                                self.logged_data['quest'][client.title] = current_quest
                                found_any = True
                        return found_any
                    else:
                        all_changed = True
                        for client in clients:
                            current_quest = await self._fetch_tracked_quest_text(client)
                            if current_quest is not None:
                                current_quest = current_quest.lower()
                            last_quest = self.logged_data['quest'].get(client.title, None)
                            
                            if last_quest is None:
                                self.logged_data['quest'][client.title] = current_quest
                                all_changed = False
                            elif current_quest == last_quest:
                                all_changed = False
                            else:
                                self.logged_data['quest'][client.title] = current_quest
                        return all_changed

            case ExprKind.duel_round:
                expected_round = await self._extract_data_info(expression.command.data[1])
                if selector.any_player:
                    self._any_player_client = []
                    found_any = False
                    for client in self._clients:
                        current_round = await self._check_duel_round(client)
                        if current_round == expected_round:
                            self._any_player_client.append(client)
                            found_any = True
                    return found_any
                else:
                    for client in clients:
                        current_round = await self._check_duel_round(client)
                        if current_round != expected_round:
                            return False
                    return True
            case ExprKind.items_dropped:
                item_name = await self._extract_data_info(expression.command.data[1])
                assert type(item_name) == str
                
                if selector.any_player:
                    self._any_player_client = []
                    found_any = False
                    for client in self._clients:
                        if await self._check_drops(client, item_name):
                            self._any_player_client.append(client)
                            found_any = True
                    return found_any
                else:
                    for client in clients:
                        if not await self._check_drops(client, item_name):
                            return False
                    return True
            case ExprKind.window_visible:
                path = await self._extract_data_info(expression.command.data[1])
                if selector.any_player:
                    self._any_player_client = []
                    found_any = False
                    for client in self._clients:
                        if isinstance(path, IdentExpression):
                            path = await self.eval(path)
                        if await is_visible_by_path(client, path):
                            self._any_player_client.append(client)
                            found_any = True
                    return found_any
                else:
                    for client in clients:
                        if isinstance(path, IdentExpression):
                            path = await self.eval(path)
                        if not await is_visible_by_path(client, path):
                            return False
                    return True
            case ExprKind.window_disabled:
                path = await self._extract_data_info(expression.command.data[1])
                if selector.any_player:
                    self._any_player_client = []
                    found_any = False
                    for client in self._clients:
                        if isinstance(path, IdentExpression):
                            path = await self.eval(path)
                        root = client.root_window
                        window = await get_window_from_path(root, path)
                        if window != False and await window.is_control_grayed():
                            self._any_player_client.append(client)
                            found_any = True
                    return found_any
                else:
                    for client in clients:
                        if isinstance(path, IdentExpression):
                            path = await self.eval(path)
                        root = client.root_window
                        window = await get_window_from_path(root, path)
                        if window == False:
                            return False
                        elif not await window.is_control_grayed():
                            return False
                    return True
            case ExprKind.in_range: # NOTE: if client is playing as pet, they are counted as an entity
                data = [await c.client_object.global_id_full() for c in clients]
                target = await self._extract_data_info(expression.command.data[1])
                if selector.any_player:
                    self._any_player_client = []
                    found_any = False
                    for client in self._clients:
                        entities = await client.get_base_entity_list()
                        for entity in entities:
                            entity_name = await entity.object_name()
                            entity_gid = await entity.global_id_full()
                            
                            if entity_gid in data: continue
                            if not entity_name: continue
                            # Check if target is a substring of entity_name
                            if target.lower() in entity_name.lower() or entity_name.lower() == target.lower():
                                self._any_player_client.append(client)
                                found_any = True
                                break
                    return found_any
                else:
                    for client in clients:
                        entities = await client.get_base_entity_list()
                        found = False
                        for entity in entities:
                            entity_name = await entity.object_name()
                            entity_gid = await entity.global_id_full()

                            if entity_gid in data: continue
                            if not entity_name: continue
                            # Check if target is a substring of entity_name
                            if target.lower() in entity_name.lower() or entity_name.lower() == target.lower(): 
                                found = True
                        if not found:
                            return False
                    return True
            case ExprKind.same_place:
                data = [await c.client_object.global_id_full() for c in clients]
                target = len(data)
                for client in clients:
                    entities = await client.get_base_entity_list()
                    found = 0
                    for entity in entities:
                        idx = 0
                        while idx < len(data):
                            entity_gid = await entity.global_id_full()
                            if data[idx]==entity_gid:
                                found += 1
                            idx+=1
                    if found != target:
                        return False
                return True

            case ExprKind.in_zone:
                if selector.any_player:
                    self._any_player_client = []
                    found_any = False
                    for client in self._clients:
                        zone = await client.zone_name()
                        expected = await self._extract_data_info(expression.command.data[1])
                        if expected == zone:
                            self._any_player_client.append(client)
                            found_any = True
                    return found_any
                else:
                    for client in clients:
                        zone = await client.zone_name()
                        expected = await self._extract_data_info(expression.command.data[1])
                        if expected != zone:
                            return False
                    return True
            case ExprKind.same_zone:
                if len(clients) == 0:
                    return True
                expected_zone = await clients[0].zone_name()
                for client in clients[1:]:
                    if await client.zone_name() != expected_zone:
                        return False
                return True
            case ExprKind.same_quest:
                if len(clients) == 0:
                    return True
                expected_quest_text = await self._fetch_tracked_quest_text(clients[0])
                for client in clients[1:]:
                    quest_text = await self._fetch_tracked_quest_text(client)
                    if expected_quest_text != quest_text:
                        return False
                return True
            case ExprKind.same_yaw:
                if len(clients) == 0:
                    return True
                expected_yaw = await clients[0].body.yaw()
                rounded_expected_yaw = round(expected_yaw, 1)
                for client in clients[1:]:
                    yaw = await client.body.yaw()
                    rounded_client_yaw = round(yaw, 1)
                    if rounded_expected_yaw != rounded_client_yaw:
                        return False
                return True
            case ExprKind.same_xyz:
                if len(clients) == 0:
                    return True
                expected_pos = await clients[0].body.position()
                for client in clients[1:]:
                    pos = await client.body.position()
                    distance = calc_Distance(expected_pos, pos)
                    if distance > 5.0: 
                        return False
                return True
            case ExprKind.playercount:
                expected_count = await self._extract_data_info(expression.command.data[1])

                if isinstance(expected_count, float):
                    expected_count = int(expected_count)
                elif isinstance(expected_count, str):
                    try:
                        expected_count = int(expected_count)
                    except ValueError:
                        raise ValueError(f"Invalid number '{expected_count}'")
                return expected_count == len(self._clients)
            case ExprKind.tracking_quest:
                expected_text = await self._extract_data_info(expression.command.data[1])
                assert type(expected_text) == str
                if selector.any_player:
                    self._any_player_client = []
                    found_any = False
                    for client in self._clients:
                        name = await self._fetch_tracked_quest_text(client)
                        if name == expected_text:
                            self._any_player_client.append(client)
                            found_any = True
                    return found_any
                else:
                    for client in clients:
                        name = await self._fetch_tracked_quest_text(client)
                        if name != expected_text:
                            return False
                    return True
            case ExprKind.tracking_goal:
                expected_text = await self._extract_data_info(expression.command.data[1])
                assert type(expected_text) == str
                if selector.any_player:
                    self._any_player_client = []
                    found_any = False
                    for client in self._clients:
                        text = await self._fetch_tracked_goal_text(client)
                        if text == expected_text:
                            self._any_player_client.append(client)
                            found_any = True
                    return found_any
                else:
                    for client in clients:
                        text = await self._fetch_tracked_goal_text(client)
                        if text != expected_text:
                            return False
                    return True
            case ExprKind.loading:
                if selector.any_player:
                    self._any_player_client = []
                    found_any = False
                    for client in self._clients:
                        if await client.is_loading():
                            self._any_player_client.append(client)
                            found_any = True
                    return found_any
                else:
                    for client in clients:
                        if not await client.is_loading():
                            return False
                    return True
            case ExprKind.in_combat:
                if selector.any_player:
                    self._any_player_client = []
                    found_any = False
                    for client in self._clients:
                        if await client.in_battle():
                            self._any_player_client.append(client)
                            found_any = True
                    return found_any
                else:
                    for client in clients:
                        if not await client.in_battle():
                            return False
                    return True
            case ExprKind.has_quest:
                expected_text = await self._extract_data_info(expression.command.data[1])
                assert type(expected_text) == str
                if selector.any_player:
                    self._any_player_client = []
                    found_any = False
                    for client in self._clients:
                        for _, quest in await self._fetch_quests(client):
                            if await self._fetch_quest_text(client, quest) == expected_text:
                                self._any_player_client.append(client)
                                found_any = True
                                break
                    return found_any
                else:
                    for client in clients:
                        found = False
                        for _, quest in await self._fetch_quests(client):
                            if await self._fetch_quest_text(client, quest) == expected_text:
                                found = True
                                break
                        if not found:
                            return False
                    return True
            case ExprKind.has_dialogue:
                if selector.any_player:
                    self._any_player_client = []
                    found_any = False
                    for client in self._clients:
                        if await client.is_in_dialog():
                            self._any_player_client.append(client)
                            found_any = True
                    return found_any
                else:
                    for client in clients:
                        if not await client.is_in_dialog():
                            return False
                    return True
            case ExprKind.has_xyz:
                target_pos: XYZ = await self._extract_data_info(expression.command.data[1]) # type: ignore

                if not isinstance(target_pos, XYZ):
                    raise ValueError(f"Invalid XYZ value '{target_pos}'")
                if selector.any_player:
                    self._any_player_client = []
                    found_any = False
                    for client in self._clients:
                        client_pos = await client.body.position()
                        if abs(target_pos - client_pos) <= 1:
                            self._any_player_client.append(client)
                            found_any = True
                    return found_any
                else:
                    for client in clients:
                        client_pos = await client.body.position()
                        if abs(target_pos - client_pos) > 1:
                            return False
                    return True
            case ExprKind.has_yaw:
                target_yaw: float = await self._extract_data_info(expression.command.data[1]) # type: ignore

                if not isinstance(target_yaw, float):
                    raise ValueError(f"Invalid yaw value '{target_yaw}'")
                if selector.any_player:
                    self._any_player_client = []
                    found_any = False
                    for client in self._clients:
                        client_yaw = await client.body.yaw()
                        # Round both values to the nearest tenth for comparison
                        rounded_client_yaw = round(client_yaw, 1)
                        rounded_target_yaw = round(target_yaw, 1)
                        if rounded_client_yaw == rounded_target_yaw:
                            self._any_player_client.append(client)
                            found_any = True
                    return found_any
                else:
                    for client in clients:
                        client_yaw = await client.body.yaw()
                        # Round both values to the nearest tenth for comparison
                        rounded_client_yaw = round(client_yaw, 1)
                        rounded_target_yaw = round(target_yaw, 1)
                        if rounded_client_yaw != rounded_target_yaw:
                            return False
                    return True
            case _:
                raise VMError(f"Unimplemented expression: {expression}")

    async def eval(self, expression: Expression, client: Client | None = None):
        match expression:
            case IdentExpression():
                return expression.ident
            case ConstantReferenceExpression():
                if expression.name in self._constants:
                    return self._constants[expression.name]
                raise VMError(f"Unknown constant: ${expression.name}")
            case ConstantCheckExpression():
                constant_name = expression.name

                if expression.value is None:
                    if constant_name in self._constants:
                        return self._constants[constant_name]
                    raise VMError(f"Unknown constant: {constant_name}")

                expected_value = await self.eval(expression.value)

                if constant_name in self._constants:
                    actual_value = self._constants[constant_name]
                    if isinstance(expected_value, bool) and isinstance(actual_value, str):
                        if actual_value.lower() == "true":
                            actual_value = True
                        elif actual_value.lower() == "false":
                            actual_value = False
                    
                    return actual_value == expected_value
                return False
            case RangeMinExpression():
                range_value = await self.eval(expression.range_expr, client)
                if isinstance(range_value, str):
                    try:
                        min_val, _ = map(float, range_value.split('-'))
                        return min_val
                    except ValueError:
                        raise VMError(f"Invalid range format: {range_value}. Expected format like '1-100'")
                else:
                    raise VMError(f"Range expression must evaluate to a string, got {range_value}")
                    
            case RangeMaxExpression():
                range_value = await self.eval(expression.range_expr, client)
                if isinstance(range_value, str):
                    try:
                        _, max_val = map(float, range_value.split('-'))
                        return max_val
                    except ValueError:
                        raise VMError(f"Invalid range format: {range_value}. Expected format like '1-100'")
                else:
                    raise VMError(f"Range expression must evaluate to a string, got {range_value}")
            case IndexAccessExpression():
                container = await self.eval(expression.expr, client)
                index = await self.eval(expression.index, client)
                
                if isinstance(container, list) and isinstance(index, (int, float)):
                    index_int = int(index)
                    if 0 <= index_int < len(container):
                        return container[index_int]
                    else:
                        # Return 0 for out of bounds index
                        return 0.0
                else:
                    # If not a list or index is not a number, return 0
                    return 0.0
            case AndExpression():
                for expr in expression.expressions:
                    if not await self.eval(expr, client):
                        return False
                return True
            case OrExpression():
                for expr in expression.expressions:
                    if await self.eval(expr, client):
                        return True
                return False
            case CommandExpression():
                return await self._eval_command_expression(expression)
            case NumberExpression():
                return expression.number
            case XYZExpression():
                return XYZ(
                    await self.eval(expression.x, client), # type: ignore
                    await self.eval(expression.y, client), # type: ignore
                    await self.eval(expression.z, client), # type: ignore
                )
            case UnaryExpression():
                match expression.operator.kind:
                    case TokenKind.minus:
                        result = await self.eval(expression.expr, client)
                        return -result # type: ignore
                    case TokenKind.keyword_not:
                        # First evaluate the expression to populate _any_player_client
                        expr_result = await self.eval(expression.expr, client)
                        
                        if (isinstance(expression.expr, CommandExpression) and 
                            expression.expr.command.player_selector.any_player):
                            # Invert the selection - clients that didn't match become the new matches
                            current_matches = self._any_player_client.copy()
                            self._any_player_client = [c for c in self._clients if c not in current_matches]
                        
                        # Return negated result
                        return not expr_result
                    case _:
                        raise VMError(f"Unimplemented unary expression: {expression}")
            case StringExpression():
                return expression.string
            case StrFormatExpression():
                format_str = expression.format_str
                values = []
                for eval in expression.values:
                    result = await self.eval(eval, client)
                    values.append(result)
                return format_str % tuple(values)
            case KeyExpression():
                key = expression.key
                if key not in Keycode.__members__:
                    raise VMError(f"Unknown key code: {key}")
                return Keycode[expression.key]
            case EquivalentExpression():
                left = await self.eval(expression.lhs, client)
                right = await self.eval(expression.rhs, client)

                if isinstance(left, list) and len(left) > 0:
                    left = left[0]
                if isinstance(right, list) and len(right) > 0:
                    right = right[0]
                    
                return left == right
            case DivideExpression():
                left = await self.eval(expression.lhs, client)
                right = await self.eval(expression.rhs, client)
                return (left / right) # type: ignore
            case GreaterExpression():
                left = await self.eval(expression.lhs, client)
                right = await self.eval(expression.rhs, client)
                if isinstance(left, list) and len(left) > 0:
                    left = left[0] 
                if isinstance(right, list) and len(right) > 0:
                    right = right[0] 
                return (left > right)
            case Eval():
                return await self._eval_expression(expression, client) #type: ignore
            case SelectorGroup():
                players = self._select_players(expression.players)
                expr = expression.expr
                if expression.players.any_player:
                    self._any_player_client = []
                    found_any = False
                    for anyplayer in self._clients:
                        result = await self.eval(expr, anyplayer)
                        if result:
                            self._any_player_client.append(anyplayer)
                            found_any = True
                    
                    return found_any
                else:
                    for player in players:
                        if not await self.eval(expr, player):
                            return False
                    return True
            case ReadVarExpr():
                loc = await self.eval(expression.loc)
                assert(loc != None and type(loc) == int)
                test = self.current_task.stack[loc]
                return test
            case StackLocExpression():
                return expression.offset
            case SubExpression():
                lhs = await self.eval(expression.lhs, client)
                rhs = await self.eval(expression.rhs, client)
                assert(isinstance(lhs, (int, float)))
                assert(isinstance(rhs, (int, float)))
                return lhs - rhs
            
            case ListExpression():
                result = []
                
                if hasattr(expression, 'items') and isinstance(expression.items, list):
                    for item in expression.items:
                        evaluated_item = await self.eval(item, client)
                        if isinstance(evaluated_item, list):
                            result.extend(evaluated_item)
                        else:
                            result.append(evaluated_item)
                elif hasattr(expression, 'items') and isinstance(expression.items, ListExpression):
                    inner_result = await self.eval(expression.items, client)
                    result = inner_result if isinstance(inner_result, list) else [inner_result]
                elif hasattr(expression, 'expr') and isinstance(expression.expr, ListExpression):
                    inner_result = await self.eval(expression.expr, client)
                    result = inner_result if isinstance(inner_result, list) else [inner_result]
                elif hasattr(expression, 'expr'):
                    single_result = await self.eval(expression.expr, client)
                    result = [single_result]
                
                return result
            case ContainsStringExpression():
                lhs = await self.eval(expression.lhs, client)
                rhs = await self.eval(expression.rhs, client)
                
                if isinstance(rhs, list):
                    return any(item in lhs for item in rhs)
                
                # Original behavior for single string
                return (rhs in lhs) #type: ignore
            case _:
                raise VMError(f"Unimplemented expression type: {expression}")

    async def _eval_expression(self, eval: Eval, client: Client):
        kind = eval.kind
        match kind:
            case EvalKind.duel_round:
                if await client.in_battle():
                    return await client.duel.round_num()
            case EvalKind.account_level:
                return await client.stats.reference_level()
            case EvalKind.health:
                return await client.stats.current_hitpoints()
            case EvalKind.max_health:
                return await client.stats.max_hitpoints()
            case EvalKind.mana:
                return await client.stats.current_mana()
            case EvalKind.max_mana:
                return await client.stats.max_mana()
            case EvalKind.energy:
                return await client.current_energy()
            case EvalKind.max_energy:
                return await client.stats.energy_max()
            case EvalKind.bagcount:
                return (await client.backpack_space())[0]
            case EvalKind.max_bagcount:
                return (await client.backpack_space())[1]
            case EvalKind.gold:
                return await client.stats.current_gold()
            case EvalKind.max_gold:
                return await client.stats.base_gold_pouch()
            case EvalKind.windowtext:
                path = eval.args[0]
                assert(type(path) == list)
                try:
                    window = await get_window_from_path(client.root_window, path)
                    if window:
                        try:
                            text = await window.maybe_text()
                            if text:
                                return text.lower()
                        except (ValueError, MemoryReadError):
                            pass

                        # retry with the less reliable offset that is only defined for control elements
                        try:
                            text = await window.read_wide_string_from_offset(616)
                            return text.lower()
                        except (ValueError, MemoryReadError):
                            pass
                    return "" # If window path doesn't exist or any other error occurs, return empty string
                except Exception:
                    # If window path doesn't exist or any other error occurs, return empty string
                    return ""
            case EvalKind.windownum:
                path = eval.args[0]
                assert(type(path) == list)
                try:
                    window = await get_window_from_path(client.root_window, path)
                    if window:
                        try:
                            text = await window.maybe_text()
                            if text:
                                # If there's a slash, extract both parts as separate numbers
                                if '/' in text:
                                    parts = text.split('/')
                                    result = []
                                    for part in parts:
                                        numeric_text = ''.join(c for c in part if c.isdigit() or c == '.' or c == '-')
                                        if numeric_text:
                                            result.append(float(numeric_text))
                                        else:
                                            result.append(0.0)

                                    if len(result) > 0:
                                        # Return the list for indexed access
                                        return result
                                    return 0.0
                                else:
                                    # Extract numeric value from the whole text
                                    numeric_text = ''.join(c for c in text if c.isdigit() or c == '.' or c == '-')
                                    if numeric_text:
                                        # For single values, return as a single-item list for consistency
                                        return [float(numeric_text)]
                                    return [0.0]
                        except (ValueError, MemoryReadError):
                            pass

                        # retry with the less reliable offset that is only defined for control elements
                        try:
                            text = await window.read_wide_string_from_offset(616)
                            if '/' in text:
                                parts = text.split('/')
                                result = []
                                for part in parts:
                                    numeric_text = ''.join(c for c in part if c.isdigit() or c == '.' or c == '-')
                                    if numeric_text:
                                        result.append(float(numeric_text))
                                    else:
                                        result.append(0.0)
                                
                                if len(result) > 0:
                                    # Return the list for indexed access
                                    return result
                                return 0.0
                            else:
                                numeric_text = ''.join(c for c in text if c.isdigit() or c == '.' or c == '-')
                                if numeric_text:
                                    return [float(numeric_text)]
                                return [0.0]
                        except (ValueError, MemoryReadError):
                            pass
                except (ValueError, MemoryReadError):
                    pass
                return [0.0]
            case EvalKind.playercount:
                return len(self._clients)
            case EvalKind.potioncount:
                return await client.stats.potion_charge()
            case EvalKind.max_potioncount:
                return await client.stats.potion_max()
            case EvalKind.any_player_list:
                return [c.title for c in self._any_player_client] if self._any_player_client else [self._clients[0].title]

    async def exec_deimos_call(self, instruction: Instruction):
        assert instruction.kind == InstructionKind.deimos_call
        assert type(instruction.data) == list

        selector: PlayerSelector = instruction.data[0]
        if selector.any_player and self._any_player_client:
            clients = self._any_player_client
        elif selector.any_player:
            clients = [] 
            for client in self._clients:
                clients = [client]  # Use the first client found
                break
        else:
            clients = self._select_players(selector)
        
        # Skip execution if no valid clients were selected
        if not clients:
            return

        
        async def eval_arg(arg, client):
            if isinstance(arg, Expression):
                if isinstance(arg, IdentExpression):
                    constant_name = arg.ident
                    if constant_name in self._constants:
                        return self._constants[constant_name]
                    else:
                        #logger.error(f"Undefined constant referenced by IdentExpression: ${constant_name}")
                        return constant_name  
                return await self.eval(arg, client)
            elif isinstance(arg, str) and arg.startswith('$'):
                constant_name = arg[1:]  # Remove the $ prefix
                if constant_name in self._constants:
                    return self._constants[constant_name]
                else:
                    logger.error(f"Undefined constant: {arg}")
                    return arg 
            return arg

        # TODO: is eval always fast enough to run in order during a TaskGroup
        match instruction.data[1]:     
            case "set_zone":
                for client in clients:
                    zone_name = await client.zone_name()
                    self.logged_data['zone'][client.title] = zone_name
                    logger.debug(f"Client {client.title}: Current zone: {zone_name}")
            case "set_goal":
                for client in clients:
                    current_goal = await self._fetch_tracked_goal_text(client)
                    self.logged_data['goal'][client.title] = current_goal
                    logger.debug(f"Client {client.title}: Current goal: {current_goal}")
            case "set_quest":
                for client in clients:
                    current_quest = await self._fetch_tracked_quest_text(client)
                    self.logged_data['quest'][client.title] = current_quest
                    logger.debug(f"Client {client.title}: Current quest: {current_quest}")
            case "autopet":
                async def vm_play_dance_game(client: Client):
                    try:
                        logger.debug(f"Client {client.title}: Starting pet dance game.")
                        logger.debug(f"Client {client.title}: Activating dance game hook")
                        await attempt_activate_dance_hook(client)

                        await dancedance(client)
                        
                        logger.debug(f"Client {client.title}: Finished pet dance game.")
                        return True
                    except Exception as e:
                        logger.error(f"Error in pet play dance game for {client.title}: {e}")
                        return False
                
                # Create tasks for each client
                tasks = []
                for client in clients:
                    async def timeout_dance_game(client):
                        try:
                            await asyncio.wait_for(vm_play_dance_game(client), timeout=60)
                        except asyncio.TimeoutError:
                            logger.error(f"Client {client.title}: Pet dance game timed out.")
                        return False
                    task = asyncio.create_task(timeout_dance_game(client))
                    tasks.append(task)

                if tasks:
                    await asyncio.gather(*tasks)
                    
                logger.debug("All clients have finished pet dance game")
            case "teleport":
                args = instruction.data[2]
                assert type(args) == list
                assert type(args[0]) == TeleportKind
                async with asyncio.TaskGroup() as tg:
                    match args[0]:
                        case TeleportKind.position:
                            for client in clients:
                                pos = await eval_arg(args[1], client)
                                tg.create_task(client.teleport(pos))
                        case TeleportKind.plusteleport:
                            for client in clients:
                                pluspos = await eval_arg(args[1], client)
                                clientpos = await client.body.position()
                                newpos = XYZ(clientpos.x + pluspos.x, clientpos.y + pluspos.y, clientpos.z + pluspos.z)
                                tg.create_task(client.teleport(newpos))
                        case TeleportKind.minusteleport:
                            for client in clients:
                                minuspos = await eval_arg(args[1], client)
                                clientpos = await client.body.position()
                                newpos = XYZ(clientpos.x - minuspos.x, clientpos.y - minuspos.y, clientpos.z - minuspos.z)
                                tg.create_task(client.teleport(newpos))
                        case TeleportKind.entity_literal:
                            use_navmap = False
                            if len(args) > 2 and args[-2] == TeleportKind.nav:
                                use_navmap = True
                                name = await eval_arg(args[-1], clients[0])
                            else:
                                name = await eval_arg(args[-1], clients[0])
                            
                            for client in clients:
                                async def tp_to_entity(client):
                                    entity = await client.get_base_entity_by_name(name)
                                    if entity:
                                        pos = await entity.location()
                                        if use_navmap:
                                            await navmap_tp(client, pos)
                                        else:
                                            await client.teleport(pos)
                                tg.create_task(tp_to_entity(client))
                        case TeleportKind.entity_vague:
                            use_navmap = False
                            if len(args) > 2 and args[-2] == TeleportKind.nav:
                                use_navmap = True
                                vague = await eval_arg(args[-1], clients[0])
                            else:
                                vague = await eval_arg(args[-1], clients[0])
                            
                            for client in clients:
                                async def tp_to_vague_entity(client):
                                    entity = await client.find_closest_by_vague_name(vague)
                                    if entity:
                                        pos = await entity.location()
                                        if use_navmap:
                                            await navmap_tp(client, pos)
                                        else:
                                            await client.teleport(pos)
                                tg.create_task(tp_to_vague_entity(client))
                        case TeleportKind.mob:
                            for client in clients:
                                tg.create_task(client.tp_to_closest_mob())
                        case TeleportKind.quest:
                            # TODO: "quest" could instead be treated as an XYZ expression or something
                            for client in clients:
                                pos = await client.quest_position.position()
                                tg.create_task(navmap_tp(client, pos))
                        case TeleportKind.friend_icon:
                            async def proxy(client: SprintyClient): # type: ignore
                                # probably doesn't need mouseless
                                async with client.mouse_handler:
                                    await teleport_to_friend_from_list(client, icon_list=2, icon_index=0)
                            for client in clients:
                                tg.create_task(proxy(client))
                        case TeleportKind.friend_name:
                            name = await eval_arg(args[-1], clients[0])
                            if isinstance(name, str) and name.startswith('$'):
                                constant_name = name[1:]
                                if constant_name in self._constants:
                                    name = self._constants[constant_name]
                            
                            async def proxy(client: SprintyClient): # type: ignore
                                async with client.mouse_handler:
                                    await teleport_to_friend_from_list(client, name=name)
                            for client in clients:
                                tg.create_task(proxy(client))
                        case TeleportKind.client_num:
                            num = await eval_arg(args[-1], clients[0])
                            target_client = self.player_by_num(num)
                            target_pos = await target_client.body.position()
                            for client in clients:
                                tg.create_task(client.teleport(target_pos))
                        case _:
                            raise VMError(f"Unimplemented teleport kind: {instruction}")
            case "goto":
                args = instruction.data[2]
                assert type(args) == list
                async with asyncio.TaskGroup() as tg:
                    for client in clients:
                        pos = await eval_arg(args[0], client)
                        tg.create_task(client.goto(pos.x, pos.y))
            case "waitfor":
                args = instruction.data[2]
                completion: bool = args[-1]
                assert type(completion) == bool

                async def waitfor_coro(coro, invert: bool, interval=0.25):
                    while not (invert ^ await coro()):
                        await asyncio.sleep(interval)

                async def waitfor_impl(coro, interval=0.25):
                    nonlocal completion
                    await waitfor_coro(coro, completion, interval)

                method_map = {
                    WaitforKind.dialog: Client.is_in_dialog,
                    WaitforKind.battle: Client.in_battle,
                    WaitforKind.free: is_free,
                }
                if args[0] in method_map:
                    method = method_map[args[0]]
                    async with asyncio.TaskGroup() as tg:
                        for client in clients:
                            async def proxy(): # type: ignore
                                return await method(client)
                            tg.create_task(waitfor_impl(proxy))
                else:
                    match args[0]:
                        case WaitforKind.zonechange:
                            if completion:
                                async with asyncio.TaskGroup() as tg:
                                    for client in clients:
                                        tg.create_task(waitfor_coro(client.is_loading, True))
                            else:
                                async with asyncio.TaskGroup() as tg:
                                    for client in clients:
                                        starting_zone = await client.zone_name()
                                        async def proxy():
                                            return starting_zone != (await client.zone_name())
                                        tg.create_task(waitfor_coro(proxy, False))
                        case WaitforKind.window:
                            window_path = await eval_arg(args[1], clients[0] if clients else None)
                            async with asyncio.TaskGroup() as tg:
                                for client in clients:
                                    async def proxy():
                                        return await is_visible_by_path(client, window_path)
                                    tg.create_task(waitfor_impl(proxy))
                        case _:
                            raise VMError(f"Unimplemented waitfor kind: {instruction}")
            case "sendkey":
                args = instruction.data[2]
                async with asyncio.TaskGroup() as tg:
                    for client in clients:
                        key = await eval_arg(args[0], client)
                        time = 0.1 if args[1] is None else await eval_arg(args[1], client)
                        tg.create_task(client.send_key(key, time))
            case "usepotion":
                args = instruction.data[2]
                potion_tasks = []
                
                for client in clients:
                    if len(args) > 0:
                        health_num = await eval_arg(args[0], client)
                        mana_num = await eval_arg(args[1], client)
                        
                        async def _use_potion_if_needed(client, health_threshold, mana_threshold):
                            async with client.mouse_handler:
                                await client.use_potion_if_needed(int(health_threshold), int(mana_threshold))
                        
                        potion_tasks.append(_use_potion_if_needed(client, health_num, mana_num))
                    else:
                        async def _use_potion(client):
                            async with client.mouse_handler:
                                await client.use_potion()

                        potion_tasks.append(_use_potion(client))
                
                if potion_tasks:
                    await asyncio.gather(*potion_tasks)
            case "buypotions":
                args = instruction.data[2]
                ifneeded = await eval_arg(args[0], clients[0]) if clients else False
                async with asyncio.TaskGroup() as tg:
                    for client in clients:
                        if ifneeded:
                            tg.create_task(refill_potions_if_needed(client, mark=True, recall=True))
                        else:
                            tg.create_task(refill_potions(client, mark=True, recall=True))
            case "relog":
                async with asyncio.TaskGroup() as tg:
                    for client in clients:
                        tg.create_task(logout_and_in(client))
            case "cursor":
                args = instruction.data[2]
                async with asyncio.TaskGroup() as tg:
                    for client in clients:
                        match args[0]:
                            case CursorKind.position:
                                async def proxy(client: SprintyClient, x: float, y: float):
                                    async with client.mouse_handler:
                                            await client.mouse_handler.set_mouse_position(int(x), int(y))
                                x = await eval_arg(args[1], client)
                                y = await eval_arg(args[2], client)
                                tg.create_task(proxy(client, x, y))
                                await asyncio.sleep(.2)
                            case CursorKind.window:
                                path = await eval_arg(args[1], client)
                                async def proxy(client: SprintyClient, path: list):
                                    window = await get_window_from_path(client.root_window, path)
                                    if window:
                                        async with client.mouse_handler:
                                            await client.mouse_handler.set_mouse_position_to_window(window)
                                tg.create_task(proxy(client, path))
                                await asyncio.sleep(.2)
            case "click":
                args = instruction.data[2]
                async with asyncio.TaskGroup() as tg:
                    for client in clients:
                        match args[0]:
                            case ClickKind.position:
                                async def proxy(client: SprintyClient, x: float, y: float):
                                    async with client.mouse_handler:
                                        await client.mouse_handler.click(int(x), int(y))
                                x = await eval_arg(args[1], client)
                                y = await eval_arg(args[2], client)
                                tg.create_task(proxy(client, x, y))
                            case ClickKind.window:
                                path = await eval_arg(args[1], client)
                                async def proxy(client: SprintyClient, path: list):
                                    await click_window_by_path(client, path)
                                tg.create_task(proxy(client, path))
                            case _:
                                raise VMError(f"Unimplemented click kind: {instruction}")
            case "tozone":
                args = instruction.data[2]
                async with asyncio.TaskGroup() as tg:
                    for client in clients:
                        zone_path = await eval_arg(args[0], client)
                        tg.create_task(toZone([client], "/".join(zone_path) if isinstance(zone_path, list) else zone_path))
            case "select_friend":
                args = instruction.data[2]
                friend_name = await eval_arg(args[0], clients[0]) if clients else args[0]
                
                async with asyncio.TaskGroup() as tg:
                    for client in clients:
                        tg.create_task(self.select_friend_from_list(client, friend_name))
            case _:
                raise VMError(f"Unimplemented deimos call: {instruction}")

    async def exec_compound_deimos_call(self, command_entries):
        tasks = []
        
        for entry in command_entries:
            player_selector, command_name, command_data = entry

            instruction = Instruction(
                kind=InstructionKind.deimos_call,
                data=[player_selector, command_name, command_data]
            )

            tasks.append(self.exec_deimos_call(instruction))
        
        # Execute all commands in parallel
        await asyncio.gather(*tasks)

    async def _process_untils(self):
        for i in range(len(self._until_infos) - 1, -1, -1):
            info = self._until_infos[i]
            try:
                if await self.eval(info.expr):
                    self.current_task.ip = info.exit_point
                    return
            except VMError:
                # If evaluation fails (e.g., due to non-existent player), treat as true
                # This will cause the VM to skip the until block
                self.current_task.ip = info.exit_point
                return

    async def run_waitfor(self, coro):
        if not self.current_task.waitfor:
            self.current_task.waitfor = asyncio.create_task(coro)
        elif self.current_task.waitfor.done():
            self.current_task.waitfor = None
            self.current_task.ip += 1

    async def step(self):
        if not self.running:
            return
        await asyncio.sleep(0)
        self.current_task = self._scheduler.get_current_task()
        await self._process_untils() # must run before the next instruction is fetched
        if not self.current_task.running:
            self._scheduler.switch_task()
            return
        instruction = self.program[self.current_task.ip]

        match instruction.kind:
            case InstructionKind.restart_bot:
                self.reset()
                self.current_task.ip = 0
                logger.debug("Bot Restarted")
            case InstructionKind.declare_constant:
                name, expr = instruction.data
                value = await self.eval(expr)
                await self.define_constant(name, value)
                self.current_task.ip += 1
            case InstructionKind.set_timer:
                assert isinstance(instruction.data, str), "Timer name must be a string"
                timer_name = instruction.data
                self._timers[timer_name] = asyncio.get_event_loop().time()
                logger.debug(f"Timer '{timer_name}' started")
                self.current_task.ip += 1
            case InstructionKind.end_timer:
                assert isinstance(instruction.data, str), "Timer name must be a string"
                timer_name = instruction.data
                if timer_name in self._timers:
                    elapsed_seconds = asyncio.get_event_loop().time() - self._timers[timer_name]
                    hours, remainder = divmod(int(elapsed_seconds), 3600)
                    minutes, seconds = divmod(remainder, 60)
                    
                    time_str = f"{hours:02}:{minutes:02}:{seconds:02}"
                    
                    logger.debug(f"Timer '{timer_name}' ended - Elapsed time: {time_str}")
                    del self._timers[timer_name]
                else:
                    logger.warning(f"Attempted to end timer '{timer_name}' that was never started")
                self.current_task.ip += 1
            case InstructionKind.kill:
                self._any_player_client = []
                self.kill()
                logger.debug("Bot Killed")
            case InstructionKind.sleep:
                assert instruction.data != None
                time = await self.eval(instruction.data)

                if isinstance(time, (int, str)):
                    time = float(time)
                
                await asyncio.sleep(time)
                self.current_task.ip += 1
            case InstructionKind.jump:
                assert type(instruction.data) == int
                self.current_task.ip += instruction.data
            case InstructionKind.jump_if:
                assert type(instruction.data) == list
                try:
                    condition_met = await self.eval(instruction.data[0])
                    if condition_met:
                        self.current_task.ip += instruction.data[1]
                    else:
                        self.current_task.ip += 1
                except VMError:
                    if instruction.data[1] > 1:  # This is likely a while loop
                        self.current_task.ip += instruction.data[1]  # Skip the entire scope
                    else:
                        self.current_task.ip += 1  # Just move to the next instruction

            case InstructionKind.jump_ifn:
                assert type(instruction.data) == list
                try:
                    condition_met = await self.eval(instruction.data[0])
                    if condition_met:
                        self.current_task.ip += 1
                    else:
                        self.current_task.ip += instruction.data[1]
                except VMError:
                    self.current_task.ip += 1  # Move to the next instruction (skip the loop body)
            case InstructionKind.call:
                assert(type(instruction.data) == int)
                self.current_task.stack.append(self.current_task.ip + 1)
                self.current_task.ip += instruction.data
            case InstructionKind.ret:
                self.current_task.ip = self.current_task.stack.pop()
            case InstructionKind.enter_until:
                assert type(instruction.data) == list
                self._until_infos.append(UntilInfo(
                    expr=instruction.data[0],
                    id=instruction.data[1],
                    exit_point=self.current_task.ip + instruction.data[2],
                    stack_size=len(self.current_task.stack)
                ))
                self.current_task.ip += 1
            case InstructionKind.exit_until:
                for i in range(len(self._until_infos) - 1, -1, -1):
                    info = self._until_infos[i]
                    if info.id == instruction.data:
                        self._until_infos = self._until_infos[:i]
                        self.current_task.stack = self.current_task.stack[:info.stack_size]
                        break
                self.current_task.ip += 1
<<<<<<< HEAD

            case InstructionKind.setdeck:
                async def setdeck(client: SprintyClient, token: str):
                    logger.debug(f"Setting {client.title}'s deck...")
                    async with DeckBuilder(client) as deck_builder:
                        await deck_builder.set_deck_preset(deck)
                assert type(instruction.data) == list
                clients = self._select_players(instruction.data[0])
                token = instruction.data[1]
                assert type(token) == str
                coder = DeckEncoderDecoder(token=token)
                deck = coder.decode()
                async with TaskGroup() as tg:
                    for client in clients:
                        tg.create_task(setdeck(client, token))
                logger.debug("Successfully set decks.")
                self.current_task.ip += 1

            case InstructionKind.getdeck:
                async def getdeck(client:SprintyClient):
                    async with DeckBuilder(client) as deck_builder:
                        deck = await deck_builder.get_deck_preset()
                        coder = DeckEncoderDecoder(deck=deck)
                        token = coder.encode()
                        logger.debug(f"{client.title}: --> {token} <--");

                assert type(instruction.data) == list
                clients = self._select_players(instruction.data[0])
                logger.debug("Reading deck...")
                async with TaskGroup() as tg:
                    for client in clients:
                        tg.create_task(getdeck(client))
                self.current_task.ip += 1

=======
>>>>>>> 3b84c840
            case InstructionKind.log_single:
                assert(isinstance(instruction.data, Expression))

                if isinstance(instruction.data, IdentExpression):
                    ident = instruction.data.ident
                    if ident in self._constants:
                        logger.debug(f"{ident} = {self._constants[ident]}")
                    else:
                        logger.debug(ident)
                else:
                    value = await self.eval(instruction.data)
                    logger.debug(value)
                
                self.current_task.ip += 1
            case InstructionKind.log_multi:
                assert type(instruction.data) == list
                clients = self._select_players(instruction.data[0])
                expr = instruction.data[1]
                for client in clients:
                    string = await self.eval(expr, client)
                    logger.debug(f"{client.title} - {string}")
                self.current_task.ip += 1

            case InstructionKind.label | InstructionKind.nop:
                self.current_task.ip += 1

            case InstructionKind.push_stack:
                self.current_task.stack.append(None)
                self.current_task.ip += 1

            case InstructionKind.write_stack:
                assert(instruction.data != None)
                offset, expr = instruction.data
                self.current_task.stack[offset] = await self.eval(expr)
                self.current_task.ip += 1

            case InstructionKind.pop_stack:
                self.current_task.stack.pop()
                self.current_task.ip += 1
            case InstructionKind.set_yaw:
                assert(type(instruction.data)==list)
                selector = instruction.data[0]
                yaw = instruction.data[1]
                
                if selector.any_player and self._any_player_client:
                    clients = self._any_player_client
                elif selector.any_player:
                    clients = []
                    for client in self._clients:
                        clients = [client] 
                        break
                else:
                    clients = self._select_players(selector)
                
                if clients:
                    async with TaskGroup() as tg:
                        for client in clients:
                            tg.create_task(client.body.write_yaw(yaw))
                self.current_task.ip += 1
            case InstructionKind.load_playstyle:
                logger.debug("Loading playstyle")
                delegated = delegate_combat_configs(instruction.data, len(self._clients)) # type: ignore
                logger.debug(delegated)
                for i, client in enumerate(self._clients):
                    client.combat_config = delegated.get(i, default_config)
                self.current_task.ip += 1

            case InstructionKind.deimos_call:
                player_selector, command_name, data = instruction.data
                deimos_call_instruction = Instruction(
                    kind=InstructionKind.deimos_call,
                    data=[player_selector, command_name, data]
                )
                await self.exec_deimos_call(deimos_call_instruction)
                self.current_task.ip += 1
            case InstructionKind.compound_deimos_call:
                # instruction.data contains a list of [player_selector, command_name, command_data] entries
                await self.exec_compound_deimos_call(instruction.data)
                self.current_task.ip += 1  
            case _:
                raise VMError(f"Unimplemented instruction: {instruction}")
        if self.current_task.ip >= len(self.program):
            self.current_task.running = False
        if not True in [t.running for t in self._scheduler.tasks] or not self.running:
            self.stop()
        else:
            self._scheduler.switch_task()
            await asyncio.sleep(0)

    async def run(self):
        self.running = True
        while self.running:
            await self.step()<|MERGE_RESOLUTION|>--- conflicted
+++ resolved
@@ -1714,8 +1714,7 @@
                         self._until_infos = self._until_infos[:i]
                         self.current_task.stack = self.current_task.stack[:info.stack_size]
                         break
-                self.current_task.ip += 1
-<<<<<<< HEAD
+                self.current_task.ip += 1 
 
             case InstructionKind.setdeck:
                 async def setdeck(client: SprintyClient, token: str):
@@ -1749,9 +1748,7 @@
                     for client in clients:
                         tg.create_task(getdeck(client))
                 self.current_task.ip += 1
-
-=======
->>>>>>> 3b84c840
+ 
             case InstructionKind.log_single:
                 assert(isinstance(instruction.data, Expression))
 
