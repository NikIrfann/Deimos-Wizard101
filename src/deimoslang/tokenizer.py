--- conflicted
+++ resolved
@@ -90,11 +90,9 @@
     command_tozone = auto()
     command_load_playstyle = auto()
     command_set_yaw = auto()
-    command_nav = auto() 
-<<<<<<< HEAD
+    command_nav = auto()  
     command_setdeck = auto()
-    command_getdeck = auto()
-=======
+    command_getdeck = auto() 
     command_select_friend = auto()
     command_autopet = auto()
     command_set_goal = auto()
@@ -103,8 +101,7 @@
     command_toggle_combat = auto()
     command_restart_bot = auto()
     command_move_cursor = auto()
-    command_move_cursor_window = auto()
->>>>>>> 3b84c840
+    command_move_cursor_window = auto() 
 
     # command expressions
     command_expr_window_visible = auto()
@@ -496,13 +493,11 @@
                                     case "turncam" | "setcamyaw":
                                         put_simple(TokenKind.command_set_yaw, full)
                                     case "nav" | "navtp":
-                                        put_simple(TokenKind.command_nav, full)
-<<<<<<< HEAD
+                                        put_simple(TokenKind.command_nav, full) 
                                     case "getdeck":
                                         put_simple(TokenKind.command_getdeck, full)
                                     case "setdeck":
-                                        put_simple(TokenKind.command_setdeck, full)
-=======
+                                        put_simple(TokenKind.command_setdeck, full) 
                                     case "selectfriend" | "choosefriend":
                                         put_simple(TokenKind.command_select_friend, full)
                                     case "plustp" | "plusteleport":
@@ -522,8 +517,7 @@
                                     case "cursor" | "movecursor" | "mousexy" | "movemouse":
                                         put_simple(TokenKind.command_move_cursor, full)
                                     case "cursorwindow" | "mousewindow":
-                                        put_simple(TokenKind.command_move_cursor_window, full)
->>>>>>> 3b84c840
+                                        put_simple(TokenKind.command_move_cursor_window, full) 
 
                                     # expression commands
                                     case "contains":
