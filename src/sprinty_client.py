--- conflicted
+++ resolved
@@ -1,4 +1,3 @@
-<<<<<<< HEAD
 from wizwalker import Client, MemoryReadError, XYZ
 from wizwalker.memory import DynamicClientObject
 from wizwalker.constants import Primitive
@@ -250,257 +249,4 @@
 		"""
 		if await self.needs_potion(health_percent, mana_percent):
 			return await self.use_potion(handle_hooks)
-=======
-from wizwalker import Client, MemoryReadError, XYZ
-from wizwalker.memory import DynamicClientObject
-from wizwalker.constants import Primitive
-from typing import *
-
-
-
-class SprintyClient():
-	# FULL CREDIT TO SIROLAF FOR THIS CLASS
-	def __init__(self, client: Client):
-		self.client = client
-
-
-	async def remove_excluded_entities_from(self, entities: List[DynamicClientObject], excluded_ids: Set[int] = None) \
-			-> List[DynamicClientObject]:
-		if excluded_ids is not None and len(excluded_ids) > 0:
-			res = []
-			for e in entities:
-				if excluded_ids is None or await e.global_id_full() not in excluded_ids:
-					res.append(e)
-			return res
-		return entities
-
-
-	async def get_base_entity_list(self, excluded_ids: Set[int] = None) -> List[DynamicClientObject]:
-		return await self.remove_excluded_entities_from(await self.client.get_base_entity_list(), excluded_ids)
-
-
-	async def get_base_entities_with_predicate(self, predicate: Callable, excluded_ids: Set[int] = None):
-		entities = []
-
-		for entity in await self.get_base_entity_list(excluded_ids):
-			if await predicate(entity):
-				entities.append(entity)
-
-		return entities
-
-
-	async def get_base_entities_with_name(self, name: str, excluded_ids: Set[int] = None):
-		return await self.remove_excluded_entities_from(await super().get_base_entities_with_name(name), excluded_ids)
-
-
-	async def get_base_entities_with_vague_name(self, name: str, excluded_ids: Set[int] = None) -> List[DynamicClientObject]:
-		async def _pred(e):
-			if temp := await e.object_template():
-				return name.lower() in (await temp.object_name()).lower()
-			return False
-
-		return await self.get_base_entities_with_predicate(_pred, excluded_ids)
-
-
-	async def get_base_entities_with_behaviors(self, behaviors: List[str], excluded_ids: Set[int] = None):
-		res = []
-		for entity in await self.get_base_entity_list(excluded_ids):
-			good = True
-			try:
-				inactive_behaviors = [await beh.read_type_name() for beh in await entity.inactive_behaviors()]
-				for behavior in behaviors:
-					if behavior not in inactive_behaviors:
-						good = False
-						break
-				if good:
-					res.append(entity)
-			except (ValueError, MemoryReadError):
-				continue
-		return res
-
-
-	async def get_health_wisps(self, excluded_ids: Set[int] = None) -> List[DynamicClientObject]:
-		return await self.get_base_entities_with_vague_name("WispHealth", excluded_ids)
-
-
-	async def get_mana_wisps(self, excluded_ids: Set[int] = None) -> List[DynamicClientObject]:
-		return await self.get_base_entities_with_vague_name("WispMana", excluded_ids)
-
-
-	async def get_gold_wisps(self, excluded_ids: Set[int] = None) -> List[DynamicClientObject]:
-		return await self.get_base_entities_with_vague_name("WispGold", excluded_ids)
-
-
-	async def get_mobs(self, excluded_ids: Set[int] = None) -> List[DynamicClientObject]:
-		async def _pred(e: DynamicClientObject):
-			try:
-				behaviors = await e.inactive_behaviors()
-				for b in behaviors:
-					if (await b.read_type_name()) == "NPCBehavior":
-						return await b.read_value_from_offset(288, Primitive.bool)
-				return False
-			except (ValueError, MemoryReadError):
-				return False
-		return await self.get_base_entities_with_predicate(_pred, excluded_ids)
-
-
-	async def find_safe_entities_from(self, entities: List[DynamicClientObject], safe_distance: float = 2000) \
-			-> List[DynamicClientObject]:
-		mob_positions = []
-		a = (await self.client.stats.current_gold())
-		for mob in await self.get_mobs():
-			mob_positions.append(await mob.location())
-
-
-		safe = []
-		for entity in entities:
-			pos = await entity.location()
-			good = True
-			for p in mob_positions:
-				if p.distance(pos) < safe_distance:
-					good = False
-					break
-			if good:
-				safe.append(entity)
-
-		return safe
-
-
-	async def find_closest_of_entities(self, entities: List[DynamicClientObject], only_safe: bool = False) \
-			-> Optional[DynamicClientObject]:
-		closest = None
-		smallest_dist = 0
-		self_pos = await self.client.body.position()
-		if only_safe:
-			entities = await self.find_safe_entities_from(entities)
-		for w in entities:
-			dist = self_pos.distance(await w.location())
-			if closest is None or dist < smallest_dist:
-				smallest_dist = dist
-				closest = w
-		return closest
-
-
-	async def find_closest_by_predicate(self, pred: Callable, only_safe: bool = False, excluded_ids: Set[int] = None) -> Optional[DynamicClientObject]:
-		return await self.find_closest_of_entities(await self.get_base_entities_with_predicate(pred, excluded_ids), only_safe)
-
-
-	async def find_closest_by_name(self, name: str, only_safe: bool = False, excluded_ids: Set[int] = None) -> Optional[DynamicClientObject]:
-		return await self.find_closest_of_entities(await self.get_base_entities_with_name(name, excluded_ids), only_safe)
-
-
-	async def find_closest_by_vague_name(self, name: str, only_safe: bool = False, excluded_ids: Set[int] = None) -> Optional[DynamicClientObject]:
-		return await self.find_closest_of_entities(await self.get_base_entities_with_vague_name(name, excluded_ids), only_safe)
-
-
-	async def find_closest_health_wisp(self, only_safe: bool = False, excluded_ids: Set[int] = None) -> Optional[DynamicClientObject]:
-		return await self.find_closest_of_entities(await self.get_health_wisps(excluded_ids), only_safe)
-
-
-	async def find_closest_mana_wisp(self, only_safe: bool = False, excluded_ids: Set[int] = None) -> Optional[DynamicClientObject]:
-		return await self.find_closest_of_entities(await self.get_mana_wisps(excluded_ids), only_safe)
-
-
-	async def find_closest_gold_wisp(self, only_safe: bool = False, excluded_ids: Set[int] = None) -> Optional[DynamicClientObject]:
-		return await self.find_closest_of_entities(await self.get_gold_wisps(excluded_ids), only_safe)
-
-
-	async def find_closest_mob(self, excluded_ids: Set[int] = None) -> Optional[DynamicClientObject]:
-		return await self.find_closest_of_entities(await self.get_mobs(excluded_ids), False)
-
-
-	async def tp_to(self, entity: DynamicClientObject) -> bool:
-		if entity is not None:
-			try:
-				await self.client.teleport(await entity.location())
-				return True
-			except (ValueError, MemoryReadError):
-				return False
-		return False
-
-
-	async def tp_to_closest_of(self, entities: List[DynamicClientObject], only_safe: bool = False):
-		if e := await self.find_closest_of_entities(entities, only_safe):
-			await self.client.teleport(await e.location())
-			return True
-		return False
-
-
-	async def tp_to_closest_by_name(self, name: str, only_safe: bool = False, excluded_ids: Set[int] = None) -> bool:
-		if e := await self.find_closest_by_name(name, only_safe, excluded_ids):
-			await self.client.teleport(await e.location())
-			return True
-		return False
-
-
-	async def tp_to_closest_by_vague_name(self, name: str, only_safe: bool = False, excluded_ids: Set[int] = None) -> bool:
-		if e := await self.find_closest_by_vague_name(name, only_safe, excluded_ids):
-			await self.client.teleport(await e.location())
-			return True
-		return False
-
-
-	async def tp_to_closest_health_wisp(self, only_safe: bool = False,
-										excluded_ids: Set[int] = None) -> bool:
-		return await self.tp_to_closest_of(await self.get_health_wisps(excluded_ids), only_safe)
-
-
-	async def tp_to_closest_mana_wisp(self, only_safe: bool = False, excluded_ids: Set[int] = None) -> bool:
-		return await self.tp_to_closest_of(await self.get_mana_wisps(excluded_ids), only_safe)
-
-
-	async def tp_to_closest_gold_wisp(self, only_safe: bool = False, excluded_ids: Set[int] = None) -> bool:
-		return await self.tp_to_closest_of(await self.get_gold_wisps(excluded_ids), only_safe)
-
-
-	async def tp_to_closest_mob(self, excluded_ids: Set[int] = None) -> bool:
-		return await self.tp_to_closest_of(await self.get_mobs(excluded_ids), False)
-
-
-	async def calc_health_ratio(self) -> float:
-		"""Simply returns current health divided by max health"""
-		return await self.client.stats.current_hitpoints() / await self.client.stats.max_hitpoints()
-
-
-	async def calc_mana_ratio(self) -> float:
-		"""Simply returns current health divided by max health"""
-		return await self.client.stats.current_mana() / await self.client.stats.max_mana()
-
-
-	async def needs_health(self, health_percent: int = 20) -> bool:
-		return await self.calc_health_ratio() * 100 <= health_percent
-
-
-	async def needs_mana(self, mana_percent: int = 10) -> bool:
-		return await self.calc_mana_ratio() * 100 <= mana_percent
-
-
-	async def has_potion(self) -> bool:
-		return await self.client.stats.potion_charge() >= 1.0
-
-
-	async def use_potion(self, handle_hooks: bool = False) -> bool:
-		if await self.has_potion():
-			async with self.client.mouse_handler:
-				try:
-					await self.client.mouse_handler.click_window_with_name("btnPotions")
-				except ValueError:
-					return False
-			return True
-		return False
-
-
-	async def needs_potion(self, health_percent: int = 20, mana_percent: int = 10) -> bool:
-		return await self.needs_health(health_percent) or await self.needs_mana(mana_percent)
-
-
-	async def use_potion_if_needed(self, health_percent: int = 20, mana_percent: int = 10, handle_hooks: bool = False) -> bool:
-		"""
-		:param health_percent: How low health needs to be in percent
-		:param mana_percent: How low mana needs to be in percent
-		:return: False if it needed a potion but doesn't have any and True if it needed no potion or used one
-		"""
-		if await self.needs_potion(health_percent, mana_percent):
-			return await self.use_potion(handle_hooks)
->>>>>>> 15719a13
 		return True